require 'filestack/ruby/version'
require 'filestack/mixins/filestack_common'

# This class represents a file stored on your Filestack
# storage.  Once initialized, you may perform transformations, conversions,
# get metadata, update, or delete it.
class Filelink
  include FilestackCommon
  attr_reader :file_handle, :apikey, :security

  # Initialize Filelink
  #
  # @param [String]             file_handle   The Filelink handle
  # @param [String]             apikey        Your Filestack API Key
  # @param [FilestackSecurity]  security      Filestack security object if
  #                                           security is enabled.
  #
<<<<<<< HEAD
=======
  # @return [Typhoeus::Response]
>>>>>>> 37d13453
  def initialize(file_handle, apikey, security = nil)
    @file_handle = file_handle
    @apikey = apikey
    @security = security
  end

  # Delete this filelink
  #
  # @return [Typhoeus::Response]
  def delete
    send_delete(file_handle, apikey, security)
  end

  # Ovewrite filelink by uploading local file
  #
  # @param [String]             filepath      filepath of file to upload
  #
  # @return [Typhoeus::Response]
  def overwrite(filepath)
    send_overwrite(filepath, file_handle, apikey, security)
  end
end<|MERGE_RESOLUTION|>--- conflicted
+++ resolved
@@ -14,11 +14,6 @@
   # @param [String]             apikey        Your Filestack API Key
   # @param [FilestackSecurity]  security      Filestack security object if
   #                                           security is enabled.
-  #
-<<<<<<< HEAD
-=======
-  # @return [Typhoeus::Response]
->>>>>>> 37d13453
   def initialize(file_handle, apikey, security = nil)
     @file_handle = file_handle
     @apikey = apikey
